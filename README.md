# CMAP #

These are the scripts and files required to estimate chlorophyll-a concentrations using particulate beam-attenuation coefficients as described in the paper Graban et al., 2020 (submitted to Optics Express).

At the moment this repository only contains a script which enables the user to run a
model on a specified dataset. The repository will later be expanded to include
scripts to train new networks as well as re-training existing networks.

## Prerequisites ##

Included within this repository is a requirements.txt files which contains all of
the necessary packages required to run any of the scripts.

To run the model you need to have the latest version of Python installed, links
can be found here: `https://www.python.org/downloads/`

Once you have Python installed you need to ensure all the packages needed by the model are installed.
The easiest way to do this is to manage the packages through conda. Please install "conda" by
following the instructions found here `https://docs.conda.io/projects/conda/en/latest/user-guide/install/index.html`

Once you have conda installed, follow these steps to install the packages:

```
conda create -n cmap python=3.6
conda install -n cmap (all of the packages found in requirements.txt)
conda install -n cmap -c anaconda tensorflow-gpu
conda install -n cmap -c viascience fpdf
conda activate cmap  
```

This should now allow you to run the model scripts.

Once you have created the environment you need to clone the github into a local
repository to be able to run it.

## Run Model ##

To run the model you need two components: the model and the dataset on
which to run the model. Each of these will be described in detail. It is crucial
that the model and dataset follow the structure described below.

### Model ###

<<<<<<< HEAD
The model directory can come in two forms.

Either the model is a single model in which case it should be made up of a single
.h5 file that contains the tuned neural network. The directory should also contain a train_stats.dat file which
contains the stats required to normalise the dataset. These stats include the mean
and standard deviation for every column used in the training of the model. These
are the minimum required files in a model directory.

- Model_directory
    - model.h5
    - train_stats.dat

The second option is for the model directory to continue multiple models formatted
as explained above. This is the case where the model is an ensemble. The model
directory should then only contain sub directories which are formatted as described
above. If you are using an ensemble then ensure to pass the `--ensemble` argument
when running the script.

- ensemble-directory
    - model1_directory
        - model1.h5
        - train_stats.dat
    - model2_directory
        - model2.h5
        - train_stats.dat

=======
The model directory should contain the model. This should is in the form
of a .h5 file that contains the tuned neural network. The directory should also contain a train_stats.dat file which
contains the stats ![#f03c15](https://placehold.it/15/f03c15/000000?text=+) `("the stats" is pretty vague: can you be more explicit? You can quote equations in the paper)` required to normalise the dataset. An example of this can
be found in this repository, containing the model discussed in the paper.
>>>>>>> cdfa4787

### Dataset ###

There is some flexibility available with the formatting of the dataset to be
provided to the run model script.

The dataset should be in a csv format and contain particulate beam-attenuation
coefficients (c_p). The c_p coefficients can either be sampled at every
second wavelength between 620 - 710 nm (resulting in 46 columns in the csv file) or at three
wavelengths, which correspond to the lambda_1, lambda_2 and lambda_3 values that you
want the model to run at.

Independent of the format the dataset is provided to the script, you must select a lambda_1,
lambda_2 and lambda_3 which are the three wavelengths from which you want the model
to predict the chl-CP.

The ranges for possible lambda values are as follows:

 * 664 <= lambda_1 <= 670
 * 682 <= lambda_2 <= 688
 * 704 <= lambda_3 <= 710

The dataset can also have an additional column after the beam attenuation coefficients
containing a chlorophyll-a measurement taken at the same time as the beam attenuation.
If this column is included then the `--true-chl` argument should be added when running
the script. This will allow the script to produce figures showing the results of the
model against the chlorophyll-a values provided.

## Script arguments ##

The two main components are the model and the dataset. The
possible arguments for the script are as follows:

 * --dataset The location of the dataset with formatted as described above.
 * --model The directory containing the model and the training stats
 * --out_dir The directory in which you want to store the results
 * --lambda1 The wavelength at lambda1
 * --lambda2 The wavelength at lambda2
 * --lambda3 The wavelength at lambda3
 * --true_chl If a column exists in the dataset with true chlorophyll-a values
 * --ensemble If the model is an ensemble add this argument

## Examples ##

### Example 1: Estimating chl using three cp wavelengths ###

 1) Enter the cmap conda environment:
 conda activate cmap

 2) prepare a csv file as follows:
 0.025721, 0.025894, 0.024865
 where the three numbers are the values of cp at lambda_1=668 nm, lambda_2=688 nm and lambda_3=710 nm

 3) Issue the following command
  `python run_model_on.py --model Gradients_and_ratios_200-epochs_186-best_epoch_12-features_308/ --dataset dataset.csv --out_dir ./ --lambda1 668 --lambda2 688 --lambda3 710`
  
  ![#f03c15](https://placehold.it/15/f03c15/000000?text=+) `4) you should obtain????`

### Example 2: Estimating chl using dataset with cp wavelengths taken at every 2 nm from 620 nm to 710 nm ###

1) Enter the cmap conda environment:
conda activate cmap

2) prepare a csv file as follows:
0.027307, 0.027255, ... , 0.025031, 0.024865
Where there are 46 columns with cp taken at interval of 2 nm within range of 620 nm - 710 nm

3) Issue the following command
 `python run_model_on.py --model Gradients_and_ratios_200-epochs_186-best_epoch_12-features_308/ --dataset dataset.csv --out_dir ./ --lambda1 668 --lambda2 688 --lambda3 710`

### Example 3: Estimating chl using three cp wavelengths with true chl value ###

1) Enter the cmap conda environment:
conda activate cmap

2) prepare a csv file as follows:
0.025721, 0.025894, 0.024865, 0.141172
where the three numbers are the values of cp at lambda_1=XXX nm, lambda_2XXX nm and lambda_3XXX nm and the final value is the true chlorophyll-a value

3) Issue the following command
 `python run_model_on.py --model Gradients_and_ratios_200-epochs_186-best_epoch_12-features_308/ --dataset dataset.csv --out_dir ./ --lambda1 XXX --lambda2 XXX --lambda3 XXX --true-chl`

### Example 4: Estimating chl using dataset with cp wavelengths taken at every 2 nm from 620 nm to 710 nm with true chl value ###

1) Enter the cmap conda environment:
conda activate cmap

2) prepare a csv file as follows:
0.027307, 0.027255, ... , 0.025031, 0.024865, 0.141172
Where there are 47 columns with cp taken at interval of 2 nm within range of 620 nm - 710 nm and the final column as the true chlorophyll-a value

3) Issue the following command
`python run_model_on.py --model Gradients_and_ratios_200-epochs_186-best_epoch_12-features_308/ --dataset dataset.csv --out_dir ./ --lambda1 XXX --lambda2 XXX --lambda3 XXX --true-chl`<|MERGE_RESOLUTION|>--- conflicted
+++ resolved
@@ -41,7 +41,6 @@
 
 ### Model ###
 
-<<<<<<< HEAD
 The model directory can come in two forms.
 
 Either the model is a single model in which case it should be made up of a single
@@ -67,14 +66,7 @@
     - model2_directory
         - model2.h5
         - train_stats.dat
-
-=======
-The model directory should contain the model. This should is in the form
-of a .h5 file that contains the tuned neural network. The directory should also contain a train_stats.dat file which
-contains the stats ![#f03c15](https://placehold.it/15/f03c15/000000?text=+) `("the stats" is pretty vague: can you be more explicit? You can quote equations in the paper)` required to normalise the dataset. An example of this can
-be found in this repository, containing the model discussed in the paper.
->>>>>>> cdfa4787
-
+        
 ### Dataset ###
 
 There is some flexibility available with the formatting of the dataset to be
